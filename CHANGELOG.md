--- conflicted
+++ resolved
@@ -2,11 +2,8 @@
 
 | Date | Commit | Short Description | Breaking Changes? |
 | ---- | --------- | ----------------- | ----------------- |
-<<<<<<< HEAD
 | 2020-02-17 | f69f36918a03bac835ff6bbe9b5cc7045bcf5d92 | Add Transforms to pop and filter keys | No |
-=======
 | 2020-02-17 | 5053ca76f7fc43ff813748d040c69d490ba0210c | Use ModuleList in Compose | No |
->>>>>>> e34dfb9b
 | 2020-02-17 | 26d7c9432b90247f8b9e0ab3e6881e88fb7749d4 | Add Resizing Transform | No |
 | 2020-01-03 | 6b9a7b2fdc7d0b894c0dfcfd94237845fe8b8672 | Affine Trafos | No|
 | 2019-12-24 | 6b90197e89dedd7659073bf72037390231a1c278 | Use shared memory for progressive resizing | No |
