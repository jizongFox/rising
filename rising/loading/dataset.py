--- conflicted
+++ resolved
@@ -55,17 +55,9 @@
 
 class CacheDataset(Dataset):
     def __init__(self,
-<<<<<<< HEAD
-                 data_path: typing.Union[typing.Union[pathlib.Path, str], list],
-                 load_fn: typing.Callable,
-                 mode: str = "append",
-                 num_workers: int = 0,
-                 verbose=False,
-=======
                  data_path: Union[pathlib.Path, str, list],
                  load_fn: Callable, mode: str = "append",
                  num_workers: int = 0, verbose=False,
->>>>>>> 8100def3
                  **load_kwargs):
         """
         A dataset to preload all the data and cache it for the entire
