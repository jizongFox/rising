import torch
from typing import Union, Sequence

from rising.transforms.abstract import (BaseTransform, PerSampleTransform,
                                        PerChannelTransform)
from rising.transforms.functional.intensity import (
    norm_range,
    norm_min_max,
    norm_mean_std,
    norm_zero_mean_unit_std,
    add_noise,
    gamma_correction,
    add_value,
    scale_by_value,
    clamp)
from rising.random import AbstractParameter

__all__ = ["Clamp", "NormRange", "NormMinMax",
           "NormZeroMeanUnitStd", "NormMeanStd", "Noise",
           "GaussianNoise", "ExponentialNoise", "GammaCorrection",
           "RandomValuePerChannel", "RandomAddValue", "RandomScaleValue"]


class Clamp(BaseTransform):
    """Apply augment_fn to keys"""

    def __init__(self, min: Union[float, AbstractParameter],
                 max: Union[float, AbstractParameter],
                 keys: Sequence = ('data',), grad: bool = False, **kwargs):
        """


        Args:
            min: minimal value
            max: maximal value
            keys: the keys corresponding to the values to clamp
            grad: enable gradient computation inside transformation
            **kwargs: keyword arguments passed to augment_fn
        """
        super().__init__(augment_fn=clamp, keys=keys, grad=grad,
                         min=min, max=max, property_names=('min', 'max'),
                         **kwargs)


class NormRange(PerSampleTransform):
    def __init__(self, min: Union[float, AbstractParameter],
                 max: Union[float, AbstractParameter], keys: Sequence = ('data',),
                 per_channel: bool = True,
                 grad: bool = False, **kwargs):
        """
        Args:
            min: minimal value
            max: maximal value
            keys: keys to normalize
            per_channel: normalize per channel
            grad: enable gradient computation inside transformation
            **kwargs: keyword arguments passed to normalization function
        """
        super().__init__(augment_fn=norm_range, keys=keys, grad=grad,
                         min=min, max=max, per_channel=per_channel,
                         property_names=('min', 'max'), **kwargs)


class NormMinMax(PerSampleTransform):
    """Norm to [0, 1]"""

    def __init__(self, keys: Sequence = ('data',), per_channel: bool = True,
                 grad: bool = False, **kwargs):
        """
        Args:
            keys: keys to normalize
            per_channel: normalize per channel
            grad: enable gradient computation inside transformation
            **kwargs: keyword arguments passed to normalization function
        """
        super().__init__(augment_fn=norm_min_max, keys=keys, grad=grad,
                         per_channel=per_channel, **kwargs)


class NormZeroMeanUnitStd(PerSampleTransform):
    """Normalize mean to zero and std to one"""

    def __init__(self, keys: Sequence = ('data',), per_channel: bool = True,
                 grad: bool = False, **kwargs):
        """
        Args:
            keys: keys to normalize
            per_channel: normalize per channel
            grad: enable gradient computation inside transformation
            kwargs: keyword arguments passed to normalization function
        """
        super().__init__(augment_fn=norm_zero_mean_unit_std, keys=keys,
                         grad=grad,
                         per_channel=per_channel, **kwargs)


class NormMeanStd(PerSampleTransform):
    """Normalize mean and std with provided values"""

    def __init__(self, mean: Union[float, Sequence[float]],
                 std: Union[float, Sequence[float]],
                 keys: Sequence[str] = ('data',), per_channel: bool = True,
                 grad: bool = False, **kwargs):
        """
        Args:
            mean: used for mean normalization
            std: used for std normalization
            keys: keys to normalize
            per_channel: normalize per channel
            grad: enable gradient computation inside transformation
            **kwargs: keyword arguments passed to normalization function
        """
        super().__init__(augment_fn=norm_mean_std, keys=keys, grad=grad,
                         mean=mean, std=std, per_channel=per_channel, **kwargs)


class Noise(PerChannelTransform):
    """Add noise to data"""

    def __init__(self, noise_type: str, per_channel: bool = False,
                 keys: Sequence = ('data',), grad: bool = False, **kwargs):
        """
        Args:
            noise_type: supports all inplace functions of a
                :class:`torch.Tensor`
            per_channel: enable transformation per channel
            keys: keys to normalize
            grad: enable gradient computation inside transformation
            kwargs: keyword arguments passed to noise function
        See Also
        --------
        :func:`torch.Tensor.normal_`, :func:`torch.Tensor.exponential_`
        """
        super().__init__(augment_fn=add_noise, per_channel=per_channel, keys=keys,
                         grad=grad, noise_type=noise_type, **kwargs)


class ExponentialNoise(Noise):
    """Add exponential noise to data"""

    def __init__(self, lambd: float, keys: Sequence = ('data',),
                 grad: bool = False, **kwargs):
        """
        Args:
            lambd: lambda of exponential distribution
            keys: keys to normalize
            grad: enable gradient computation inside transformation
            **kwargs: keyword arguments passed to noise function
        """
        super().__init__(noise_type='exponential_', lambd=lambd, keys=keys,
                         grad=grad, **kwargs)


class GaussianNoise(Noise):
    """Add gaussian noise to data"""

    def __init__(self, mean: float, std: float, keys: Sequence = ('data',),
                 grad: bool = False, **kwargs):
        """
        Args:
            mean: mean of normal distribution
            std: std of normal distribution
            keys: keys to normalize
            grad: enable gradient computation inside transformation
            **kwargs: keyword arguments passed to noise function
        """
        super().__init__(noise_type='normal_', mean=mean, std=std, keys=keys,
                         grad=grad, **kwargs)


class GammaCorrection(BaseTransform):
    """Apply Gamma correction"""

    def __init__(self, gamma: Union[float, AbstractParameter],
                 keys: Sequence = ('data',), grad: bool = False, **kwargs):
        """
        Args:
            gamma: define gamma
            keys: keys to normalize
            grad: enable gradient computation inside transformation
            **kwargs: keyword arguments passed to superclass
        """
<<<<<<< HEAD
        super().__init__(augment_fn=gamma_correction, gamma=gamma,
                         property_names=("gamma",), keys=keys, grad=grad,
                         **kwargs)
=======
        super().__init__(augment_fn=gamma_correction, keys=keys, grad=grad)
        self.kwargs = kwargs
        self.gamma = gamma
        if not check_scalar(self.gamma):
            if not len(self.gamma) == 2:
                raise TypeError(f"Gamma needs to be scalar or a Sequence with two entries "
                                f"(min, max), found {self.gamma}")

    def forward(self, **data) -> dict:
        """
        Apply transformation

        Args:
            data: dict with tensors

        Returns:
            dict: augmented data
        """
        if check_scalar(self.gamma):
            _gamma = self.gamma
        elif self.gamma[1] < 1:
            _gamma = random.uniform(self.gamma[0], self.gamma[1])
        else:
            if random.random() < 0.5:
                _gamma = _gamma = random.uniform(self.gamma[0], 1)
            else:
                _gamma = _gamma = random.uniform(1, self.gamma[1])

        for _key in self.keys:
            data[_key] = self.augment_fn(data[_key], _gamma, **self.kwargs)
        return data
>>>>>>> d4e9a704


class RandomValuePerChannel(PerChannelTransform):
    """
    Apply augmentations which take random values as input by keyword
    :attr:`value`
    """

    def __init__(self, augment_fn: callable,
                 random_sampler: AbstractParameter,
                 per_channel: bool = False, keys: Sequence = ('data',),
                 grad: bool = False, **kwargs):
        """
        Args:
            augment_fn: augmentation function
            random_mode: specifies distribution which should be used to
                sample additive value. All function from python's random
                module are supported
            random_args: positional arguments passed for random function
            per_channel: enable transformation per channel
            keys: keys which should be augmented
            grad: enable gradient computation inside transformation
            **kwargs: keyword arguments passed to augment_fn
        """
        super().__init__(augment_fn=augment_fn, per_channel=per_channel,
                         keys=keys, grad=grad, random_sampler=random_sampler,
                         property_names=('random_sampler',),
                         **kwargs)

    def forward(self, **data) -> dict:
        """
        Perform Augmentation.

        Args:
            data: dict with data

        Returns:
            dict: augmented data
        """
        if self.per_channel:
            seed = torch.random.get_rng_state()
            for _key in self.keys:
                torch.random.set_rng_state(seed)
                out = torch.empty_like(data[_key])
                for _i in range(data[_key].shape[1]):
                    rand_value = self.random_sampler
                    out[:, _i] = self.augment_fn(
                        data[_key][:, _i], value=rand_value, out=out[:, _i],
                        **self.kwargs)
                data[_key] = out
        else:
            rand_value = self.random_sampler
            for _key in self.keys:
                data[_key] = self.augment_fn(data[_key], value=rand_value, **self.kwargs)
        return data


class RandomAddValue(RandomValuePerChannel):
    """Increase values additively"""

    def __init__(self, random_sampler: AbstractParameter,
                 per_channel: bool = False,
                 keys: Sequence = ('data',), grad: bool = False, **kwargs):
        """
        Args:
            random_sampler: specify values to add
            per_channel: enable transformation per channel
            keys: keys which should be augmented
            grad: enable gradient computation inside transformation
            **kwargs: keyword arguments passed to augment_fn
        """
        super().__init__(augment_fn=add_value, random_sampler=random_sampler,
                         per_channel=per_channel, keys=keys, grad=grad, **kwargs)


class RandomScaleValue(RandomValuePerChannel):
    """Scale Values"""

    def __init__(self, random_sampler: AbstractParameter,
                 per_channel: bool = False,
                 keys: Sequence = ('data',), grad: bool = False, **kwargs):
        """
        Args:
            random_sampler: specify values to add
            per_channel: enable transformation per channel
            keys: keys which should be augmented
            grad: enable gradient computation inside transformation
            **kwargs: keyword arguments passed to augment_fn
        """
        super().__init__(augment_fn=scale_by_value, random_sampler=random_sampler,
                         per_channel=per_channel, keys=keys, grad=grad, **kwargs)<|MERGE_RESOLUTION|>--- conflicted
+++ resolved
@@ -180,45 +180,11 @@
             grad: enable gradient computation inside transformation
             **kwargs: keyword arguments passed to superclass
         """
-<<<<<<< HEAD
         super().__init__(augment_fn=gamma_correction, gamma=gamma,
                          property_names=("gamma",), keys=keys, grad=grad,
                          **kwargs)
-=======
-        super().__init__(augment_fn=gamma_correction, keys=keys, grad=grad)
-        self.kwargs = kwargs
-        self.gamma = gamma
-        if not check_scalar(self.gamma):
-            if not len(self.gamma) == 2:
-                raise TypeError(f"Gamma needs to be scalar or a Sequence with two entries "
-                                f"(min, max), found {self.gamma}")
-
-    def forward(self, **data) -> dict:
-        """
-        Apply transformation
-
-        Args:
-            data: dict with tensors
-
-        Returns:
-            dict: augmented data
-        """
-        if check_scalar(self.gamma):
-            _gamma = self.gamma
-        elif self.gamma[1] < 1:
-            _gamma = random.uniform(self.gamma[0], self.gamma[1])
-        else:
-            if random.random() < 0.5:
-                _gamma = _gamma = random.uniform(self.gamma[0], 1)
-            else:
-                _gamma = _gamma = random.uniform(1, self.gamma[1])
-
-        for _key in self.keys:
-            data[_key] = self.augment_fn(data[_key], _gamma, **self.kwargs)
-        return data
->>>>>>> d4e9a704
-
-
+
+  
 class RandomValuePerChannel(PerChannelTransform):
     """
     Apply augmentations which take random values as input by keyword
