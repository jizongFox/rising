--- conflicted
+++ resolved
@@ -238,123 +238,4 @@
                 data[_key] = out
             return data
         else:
-<<<<<<< HEAD
-            return super().forward(**data)
-=======
-            return super().forward(**data)
-
-
-class RandomDimsTransform(AbstractTransform):
-    """Randomly choose axes to perform augmentation on"""
-
-    def __init__(self, augment_fn: augment_axis_callable, dims: Sequence, keys: Sequence = ('data',),
-                 prob: Union[float, Sequence] = 0.5, grad: bool = False, **kwargs):
-        """
-        Args:
-            augment_fn: function for augmentation
-            dims: possible axes
-            keys: keys which should be augmented
-            prob: probability for mirror. If float value is provided, it is used
-                for all dims
-            grad: enable gradient computation inside transformation
-            kwargs: keyword arguments passed to augment_fn
-        """
-        super().__init__(grad=grad)
-        self.augment_fn = augment_fn
-        self.dims = dims
-        self.keys = keys
-        if check_scalar(prob):
-            prob = (prob,) * len(dims)
-        self.prob = prob
-        self.kwargs = kwargs
-
-    def forward(self, **data) -> dict:
-        """
-        Apply transformation
-
-        Args:
-            data: dict with tensors
-
-        Returns:
-            dict with augmented data
-        """
-        rand_val = torch.rand(len(self.dims), requires_grad=False)
-        dims = [_dim for _dim, _prob in zip(self.dims, self.prob) if rand_val[_dim] < _prob]
-
-        if dims:
-            for key in self.keys:
-                data[key] = self.augment_fn(data[key], dims=dims, **self.kwargs)
-        return data
-
-
-class RandomProcess(AbstractMixin):
-    """
-    Saves specified function to generate random values to current class.
-    Function is saved inside :attr:`random_fn`.
-    """
-
-    def __init__(self, *args, random_mode: str,
-                 random_args: Union[Sequence, Sequence[Sequence]] = (),
-                 random_module: str = "random", rand_seq: bool = True,
-                 **kwargs):
-        """
-        Args:
-            *args: positional arguments passed to AbstractMixin
-            random_mode: specifies distribution which should be used to
-            sample additive value
-            random_args: positional arguments passed for random function.
-                If Sequence[Sequence]
-                is provided, a random value for each item in the outer
-                Sequence is generated
-            random_module: module from where function random function
-                should be imported
-            rand_seq: if enabled, multiple random values are generated
-                if :attr:`random_args` is of type Sequence[Sequence]
-        """
-        super().__init__(*args, **kwargs)
-        self.random_module = random_module
-        self.random_mode = random_mode
-        self.random_args = random_args
-        self.rand_seq = rand_seq
-
-    def rand(self, **kwargs):
-        """
-        Return random value
-
-        Args:
-            **kwargs: keyword arguments passed to the random function
-
-        Returns:
-            object generated from function
-        """
-        if (self.rand_seq and len(self.random_args) > 0 and
-                isinstance(self.random_args[0], Sequence)):
-            val = tuple(self.random_fn(*args, **kwargs) for args in self.random_args)
-        else:
-            val = self.random_fn(*self.random_args, **kwargs)
-        return val
-
-    @property
-    def random_mode(self) -> str:
-        """
-        Get random mode
-
-        Returns:
-            random mode
-        """
-        return self._random_mode
-
-    @random_mode.setter
-    def random_mode(self, mode) -> None:
-        """
-        Set random mode
-
-        Args:
-            mode: specifies distribution which should be used to sample
-                additive value (supports all random generators from
-                python random package)
-        """
-        module = importlib.import_module(self.random_module)
-        self._random_mode = mode
-        self.random_fn = getattr(module, mode)
->>>>>>> e22621f7
+            return super().forward(**data)