from typing import Any, Callable, Sequence, Tuple, TypeVar, Union

import torch

from rising.random import AbstractParameter, DiscreteParameter
from rising.utils.mise import ntuple

<<<<<<< HEAD
__all__ = ["AbstractTransform", "item_or_sequence", "BaseTransform", "PerSampleTransform", "PerChannelTransform",
=======
__all__ = ["AbstractTransform", "item_or_seq", "BaseTransform", "PerSampleTransform", "PerChannelTransform",
>>>>>>> f9b71cd1
           "BaseTransformSeeded"]

augment_callable = Callable[..., Any]
augment_axis_callable = Callable[[torch.Tensor, Union[float, Sequence]], Any]

T = TypeVar("T")
item_or_seq = Union[T, Sequence[T]]


class AbstractTransform(torch.nn.Module):
    """Base class for all transforms"""

    def __init__(self, grad: bool = False, **kwargs):
        """
        Args:
            grad: enable gradient computation inside transformation
        """
        super().__init__()
        self.grad = grad
        self._registered_samplers = []
        for key, item in kwargs.items():
            setattr(self, key, item)

    def register_sampler(self, name: str, sampler: Union[Sequence, AbstractParameter], *args, **kwargs):
        """
        Registers a parameter sampler to the transform.
        Internally a property is created to forward calls to the attribute to
        calls of the sampler.

        Args:
            name : the property name
            sampler : the sampler. Will be wrapped to a sampler always returning
                the same element if not already a sampler
            *args : additional positional arguments (will be forwarded to
                sampler call)
            **kwargs : additional keyword arguments (will be forwarded to
                sampler call)
        """
        self._registered_samplers.append(name)
        if hasattr(self, name):
            raise NameError("Name %s already exists" % name)
        if not isinstance(sampler, (tuple, list)):
            sampler = [sampler]

        new_sampler = []
        for _sampler in sampler:
            if not isinstance(_sampler, AbstractParameter):
                _sampler = DiscreteParameter([_sampler], replacement=True)
            new_sampler.append(_sampler)
        sampler = new_sampler

        def sample(self):
            """
            Sample random values
            """
            sample_result = tuple([_sampler(*args, **kwargs) for _sampler in sampler])

            if len(sample_result) == 1:
                return sample_result[0]
            else:
                return sample_result

        setattr(self, name, property(sample))

    def __getattribute__(self, item) -> Any:
        """
        Automatically dereference registered samplers

        Args:
            item: name of attribute

        Returns:
            Any: attribute
        """
        res = super().__getattribute__(item)
        if isinstance(res, property) and item in self._registered_samplers:
            # by first checking the type we reduce the lookup
            # time for all non property objects
            return res.__get__(self)
        else:
            return res

    def __call__(self, *args, **kwargs) -> Any:
        """
        Call super class with correct torch context

        Args:
            *args: forwarded positional arguments
            **kwargs: forwarded keyword arguments

        Returns:
            Any: transformed data

        """
        if self.grad:
            context = torch.enable_grad()
        else:
            context = torch.no_grad()

        with context:
            return super().__call__(*args, **kwargs)

    def forward(self, **data) -> dict:
        """
        Implement transform functionality here

        Args:
            **data: dict with data

        Returns:
            dict: dict with transformed data
        """
        raise NotImplementedError


class BaseTransform(AbstractTransform):
    """
    Transform to apply a functional interface to given keys

    .. warning:: This transform should not be used
        with functions which have randomness build in because it will
        result in different augmentations per key.
    """

    def __init__(
        self,
        augment_fn: augment_callable,
        *args,
        keys: Sequence = ("data",),
        grad: bool = False,
        property_names: Sequence[str] = (),
        **kwargs
    ):
        """
        Args:
            augment_fn: function for augmentation
            *args: positional arguments passed to augment_fn
            keys: keys which should be augmented
            grad: enable gradient computation inside transformation
            property_names: a tuple containing all the properties to call
                during forward pass
            **kwargs: keyword arguments passed to augment_fn
        """
        sampler_vals = [kwargs.pop(name) for name in property_names]
        super().__init__(grad=grad, **kwargs)
        self.augment_fn = augment_fn
        self.keys = keys
        self.property_names = property_names
        self.args = args
        self.kwargs = kwargs
        for name, val in zip(property_names, sampler_vals):
            self.register_sampler(name, val)
        self._tuple_generator = ntuple(len(self.keys))

    def forward(self, **data) -> dict:
        """
        Apply transformation

        Args:
            data: dict with tensors

        Returns:
            dict: dict with augmented data
        """
        kwargs = {}
        for k in self.property_names:
            kwargs[k] = getattr(self, k)

        kwargs.update(self.kwargs)

        for _key in self.keys:
            data[_key] = self.augment_fn(data[_key], *self.args, **kwargs)
        return data


class BaseTransformSeeded(BaseTransform):
    """
    Transform to apply a functional interface to given keys and use the same
    pytorch(!) seed for every key.
    """

    def forward(self, **data) -> dict:
        """
        Apply transformation and use same seed for every key

        Args:
            data: dict with tensors

        Returns:
            dict: dict with augmented data
        """
        kwargs = {}
        for k in self.property_names:
            kwargs[k] = getattr(self, k)

        kwargs.update(self.kwargs)

        seed = torch.random.get_rng_state()
        for _key in self.keys:
            torch.random.set_rng_state(seed)
            data[_key] = self.augment_fn(data[_key], *self.args, **kwargs)
        return data


class PerSampleTransform(BaseTransform):
    """
    Apply transformation to each sample in batch individually
    :attr:`augment_fn` must be callable with option :attr:`out`
    where results are saved in.

    .. warning:: This transform should not be used
        with functions which have randomness build in because it will
        result in different augmentations per sample and key.
    """

    def forward(self, **data) -> dict:
        """
        Args:
            data: dict with tensors

        Returns:
            dict: dict with augmented data
        """
        kwargs = {}
        for k in self.property_names:
            kwargs[k] = getattr(self, k)

        kwargs.update(self.kwargs)
        for _key in self.keys:
            out = torch.empty_like(data[_key])
            for _i in range(data[_key].shape[0]):
                out[_i] = self.augment_fn(data[_key][_i], out=out[_i], **kwargs)
            data[_key] = out
        return data


class PerChannelTransform(BaseTransform):
    """
    Apply transformation per channel (but still to whole batch)

    .. warning:: This transform should not be used
        with functions which have randomness build in because it will
        result in different augmentations per channel and key.
    """

    def __init__(
        self,
        augment_fn: augment_callable,
        per_channel: bool = False,
        keys: Sequence = ("data",),
        grad: bool = False,
        property_names: Tuple[str] = (),
        **kwargs
    ):
        """
        Args:
            augment_fn: function for augmentation
            per_channel: enable transformation per channel
            keys: keys which should be augmented
            grad: enable gradient computation inside transformation
            kwargs: keyword arguments passed to augment_fn
        """
        super().__init__(augment_fn=augment_fn, keys=keys, grad=grad, property_names=property_names, **kwargs)
        self.per_channel = per_channel

    def forward(self, **data) -> dict:
        """
        Apply transformation

        Args:
            data: dict with tensors

        Returns:
            dict: dict with augmented data
        """
        if self.per_channel:
            kwargs = {}
            for k in self.property_names:
                kwargs[k] = getattr(self, k)

            kwargs.update(self.kwargs)
            for _key in self.keys:
                out = torch.empty_like(data[_key])
                for _i in range(data[_key].shape[1]):
                    out[:, _i] = self.augment_fn(data[_key][:, _i], out=out[:, _i], **kwargs)
                data[_key] = out
            return data
        else:
            return super().forward(**data)<|MERGE_RESOLUTION|>--- conflicted
+++ resolved
@@ -5,11 +5,7 @@
 from rising.random import AbstractParameter, DiscreteParameter
 from rising.utils.mise import ntuple
 
-<<<<<<< HEAD
-__all__ = ["AbstractTransform", "item_or_sequence", "BaseTransform", "PerSampleTransform", "PerChannelTransform",
-=======
 __all__ = ["AbstractTransform", "item_or_seq", "BaseTransform", "PerSampleTransform", "PerChannelTransform",
->>>>>>> f9b71cd1
            "BaseTransformSeeded"]
 
 augment_callable = Callable[..., Any]
