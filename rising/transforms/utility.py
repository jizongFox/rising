--- conflicted
+++ resolved
@@ -131,52 +131,4 @@
         for source, target in self.keys.items():
             data[target] = torch.cat([instance_to_semantic(data, mapping)
                                       for data, mapping in zip(data[source].split(1), data[self.cls_key])])
-<<<<<<< HEAD
-        return data
-=======
-        return data
-
-
-class PopKeys(AbstractTransform):
-    """Pops keys from a given data dict"""
-
-    def __init__(self, keys: Union[Callable, Sequence], return_popped: bool = False):
-        """
-        Args:
-            keys : if callable it must return a boolean for each key
-                indicating whether it should be popped from the dict.
-                if sequence of strings, the strings shall be the keys to be
-                popped
-            return_popped: whether to also return the popped values
-                (default: False)
-
-        """
-        super().__init__(grad=False)
-        self.keys = keys
-        self.return_popped = return_popped
-
-    def forward(self, **data) -> Union[dict, Tuple[dict, dict]]:
-        return pop_keys(data=data, keys=self.keys, return_popped=self.return_popped)
-
-
-class FilterKeys(AbstractTransform):
-    """Filters keys from a given data dict"""
-
-    def __init__(self, keys: Union[Callable, Sequence], return_popped: bool = False):
-        """
-        Args:
-            keys: if callable it must return a boolean for each key
-                indicating whether it should be retained in the dict.
-                if sequence of strings, the strings shall be the keys to be
-                retained
-            return_popped: whether to also return the popped values
-                (default: False)
-
-        """
-        super().__init__(grad=False)
-        self.keys = keys
-        self.return_popped = return_popped
-
-    def forward(self, **data) -> Union[dict, Tuple[dict, dict]]:
-        return filter_keys(data=data, keys=self.keys, return_popped=self.return_popped)
->>>>>>> 95db9a22
+        return data