--- conflicted
+++ resolved
@@ -319,52 +319,24 @@
         Args:
             scale: the scale factor(s). Supported are:
                 * a single parameter (as float or int), which will be
-<<<<<<< HEAD
-                    replicated for all dimensions and batch samples
-                * a parameter per dimension, which will be replicated for all
-                    batch samples
-=======
                 replicated for all dimensions and batch samples
-                * a parameter per sample, which will be
-                replicated for all dimensions
                 * a parameter per dimension, which will be replicated for all
                 batch samples
-                * a parameter per sampler per dimension
->>>>>>> e22621f7
                 * None will be treated as a scaling factor of 1
             rotation: the rotation factor(s). The rotation is performed in
                 consecutive order axis0 -> axis1 (-> axis 2). Supported are:
                 * a single parameter (as float or int), which will be
-<<<<<<< HEAD
-                    replicated for all dimensions and batch sample
-                * a parameter per dimension, which will be replicated for all
-                    batch samples
-                * None will be treated as a rotation factor of 1
-=======
                 replicated for all dimensions and batch samples
-                * a parameter per sample, which will be
-                replicated for all dimensions
                 * a parameter per dimension, which will be replicated for all
                 batch samples
-                * a parameter per sampler per dimension
                 * None will be treated as a rotation angle of 0
->>>>>>> e22621f7
             translation : torch.Tensor, int, float
                 the translation offset(s) relative to image (should be in the
                 range [0, 1]). Supported are:
                 * a single parameter (as float or int), which will be
-<<<<<<< HEAD
-                    replicated for all dimensions and batch samples
-                * a parameter per dimension, which will be replicated for all
-                    batch samples
-=======
                 replicated for all dimensions and batch samples
-                * a parameter per sample, which will be
-                replicated for all dimensions
                 * a parameter per dimension, which will be replicated for all
                 batch samples
-                * a parameter per sampler per dimension
->>>>>>> e22621f7
                 * None will be treated as a translation offset of 0
             keys: keys which should be augmented
             grad: enable gradient computation inside transformation
@@ -467,20 +439,10 @@
             rotation: the rotation factor(s). The rotation is performed in
                 consecutive order axis0 -> axis1 (-> axis 2). Supported are:
                 * a single parameter (as float or int), which will be
-<<<<<<< HEAD
-                    replicated for all dimensions and batch sample
-                * a parameter per dimension, which will be replicated for all
-                    batch samples
-                * None will be treated as a rotation factor of 1
-=======
                 replicated for all dimensions and batch samples
-                * a parameter per sample, which will be
-                replicated for all dimensions
                 * a parameter per dimension, which will be replicated for all
                 batch samples
-                * a parameter per sampler per dimension
                 * ``None`` will be treated as a rotation angle of 0
->>>>>>> e22621f7
             keys: keys which should be augmented
             grad: enable gradient computation inside transformation
             degree: whether the given rotation(s) are in degrees.
@@ -551,18 +513,9 @@
                 the translation offset(s) relative to image (should be in the
                 range [0, 1]). Supported are:
                 * a single parameter (as float or int), which will be
-<<<<<<< HEAD
-                    replicated for all dimensions and batch samples
-                * a parameter per dimension, which will be replicated for all
-                    batch samples
-=======
                 replicated for all dimensions and batch samples
-                * a parameter per sample, which will be
-                replicated for all dimensions
                 * a parameter per dimension, which will be replicated for all
                 batch samples
-                * a parameter per sampler per dimension
->>>>>>> e22621f7
                 * None will be treated as a translation offset of 0
             keys: keys which should be augmented
             grad: enable gradient computation inside transformation
@@ -643,65 +596,13 @@
                  reverse_order: bool = False,
                  **kwargs):
         """
-<<<<<<< HEAD
-        Class Performing a Scale-Only Affine Transformation on a given
-        sample dict.
-        The transformation will be applied to all the dict-entries specified
-        in :attr:`keys`.
-
-        Parameters
-        ----------
-        scale : torch.Tensor, int, float, optional
-            the scale factor(s). Supported are:
-                * a single parameter (as float or int), which will be replicated
-                    for all dimensions and batch samples
-                * a parameter per dimension, which will be replicated for all
-                    batch samples
-            None will be treated as a scaling factor of 1
-        keys: Sequence
-            keys which should be augmented
-        grad: bool
-            enable gradient computation inside transformation
-        degree : bool
-            whether the given rotation(s) are in degrees.
-            Only valid for rotation parameters, which aren't passed as full
-            transformation matrix.
-        output_size : Iterable
-            if given, this will be the resulting image size.
-            Defaults to ``None``
-        adjust_size : bool
-            if True, the resulting image size will be calculated dynamically
-            to ensure that the whole image fits.
-        interpolation_mode : str
-            interpolation mode to calculate output values
-            'bilinear' | 'nearest'. Default: 'bilinear'
-        padding_mode :
-            padding mode for outside grid values
-            'zeros' | 'border' | 'reflection'. Default: 'zeros'
-        align_corners : bool
-            Geometrically, we consider the pixels of the input as
-            squares rather than points. If set to True, the extrema (-1 and 1)
-            are considered as referring to the center points of the input’s
-            corner pixels. If set to False, they are instead considered as
-            referring to the corner points of the input’s corner pixels,
-            making the sampling more resolution agnostic.
-        reverse_order: bool
-            reverses the coordinate order of the transformation to conform
-            to the pytorch convention: transformation params order [W,H(,D)] and
-            batch order [(D,)H,W]
-        **kwargs :
-            additional keyword arguments passed to the affine transform
-=======
         Args:
             scale : torch.Tensor, int, float, optional
                 the scale factor(s). Supported are:
                 * a single parameter (as float or int), which will be
                 replicated for all dimensions and batch samples
-                * a parameter per sample, which will be
-                replicated for all dimensions
                 * a parameter per dimension, which will be replicated for
                 all batch samples
-                * a parameter per sampler per dimension
                 * None will be treated as a scaling factor of 1
             keys: Sequence
                 keys which should be augmented
@@ -736,7 +637,6 @@
                 [W,H(,D)] and batch order [(D,)H,W]
             **kwargs :
                 additional keyword arguments passed to the affine transform
->>>>>>> e22621f7
         """
         super().__init__(scale=scale,
                          rotation=None,
