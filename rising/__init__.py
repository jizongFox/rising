from ._version import get_versions

__version__ = get_versions()['version']
del get_versions

__author__ = 'Justus Schock, Michael Baumgartner'
__author_email__ = 'justus.schock@rwth-aachen.de'
__license__ = 'MIT'
__copyright__ = 'Copyright (c) 2019-2020, %s.' % __author__
__homepage__ = 'https://github.com/PhoenixDL/rising'
# this has to be simple string, see: https://github.com/pypa/twine/issues/522
__docs__ = "rising is a highly performant, PyTorch only framework for " \
           "efficient data augmentation with support for volumetric data"
__long_docs__ = ""

try:
    # This variable is injected in the __builtins__ by the build
    # process. It used to enable importing subpackages of skimage when
    # the binaries are not built
    __RISING_SETUP__
except NameError:
    __RISING_SETUP__ = False

if __RISING_SETUP__:
    import sys  # pragma: no-cover
    sys.stdout.write(f'Partial import of `{__name__}` during the build process.\n')  # pragma: no-cover
    # We are not importing the rest of the lightning during the build process, as it may not be compiled yet
else:
<<<<<<< HEAD
    import warnings
    warnings.simplefilter('once')
=======
>>>>>>> 7561e69f
    from rising.interface import AbstractMixin<|MERGE_RESOLUTION|>--- conflicted
+++ resolved
@@ -26,9 +26,4 @@
     sys.stdout.write(f'Partial import of `{__name__}` during the build process.\n')  # pragma: no-cover
     # We are not importing the rest of the lightning during the build process, as it may not be compiled yet
 else:
-<<<<<<< HEAD
-    import warnings
-    warnings.simplefilter('once')
-=======
->>>>>>> 7561e69f
     from rising.interface import AbstractMixin