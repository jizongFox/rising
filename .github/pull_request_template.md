**Checklist**
- [ ] Add pull request to project (optionally delete corresponding project note)
- [ ] Assign correct label (if you don't have permission to do this, someone will do it for you. 
      Please make sure to communicate the current status of the pr.)
- [ ] Implementation
- [ ] Check if new functions are addded to `__all__` and/or `__init__` files correctly
- [ ] Docstrings
- [ ] Typing
- [ ] Unittests (look at the line coverage of your tests, the goal is 100%!)
- [ ] Update notebooks if necessary
- [ ] Check test and documentation pipeline
<<<<<<< HEAD
- [ ] Add Changes to Changelog
=======
- [ ] Update `CODEOWNERS` if necessary
>>>>>>> f10eff62
<|MERGE_RESOLUTION|>--- conflicted
+++ resolved
@@ -9,8 +9,5 @@
 - [ ] Unittests (look at the line coverage of your tests, the goal is 100%!)
 - [ ] Update notebooks if necessary
 - [ ] Check test and documentation pipeline
-<<<<<<< HEAD
 - [ ] Add Changes to Changelog
-=======
-- [ ] Update `CODEOWNERS` if necessary
->>>>>>> f10eff62
+- [ ] Update `CODEOWNERS` if necessary